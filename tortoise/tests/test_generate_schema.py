# pylint: disable=C0301
import re
import sys
import warnings

from asynctest.mock import CoroutineMock, patch

from tortoise import Tortoise
from tortoise.contrib import test
from tortoise.exceptions import ConfigurationError
from tortoise.utils import get_schema_sql


class TestGenerateSchema(test.SimpleTestCase):
    async def setUp(self):
        try:
            Tortoise.apps = {}
            Tortoise._connections = {}
            Tortoise._inited = False
        except ConfigurationError:
            pass
        Tortoise._inited = False
        self.sqls = ""
        self.post_sqls = ""
        self.engine = test.getDBConfig(app_label="models", modules=[])["connections"]["models"][
            "engine"
        ]

    async def tearDown(self):
        Tortoise._connections = {}
        await Tortoise._reset_apps()

    async def init_for(self, module: str, safe=False) -> None:
        with patch(
            "tortoise.backends.sqlite.client.SqliteClient.create_connection", new=CoroutineMock()
        ):
            await Tortoise.init(
                {
                    "connections": {
                        "default": {
                            "engine": "tortoise.backends.sqlite",
                            "credentials": {"file_path": ":memory:"},
                        }
                    },
                    "apps": {"models": {"models": [module], "default_connection": "default"}},
                }
            )
            self.sqls = get_schema_sql(Tortoise._connections["default"], safe).split(";\n")

    def get_sql(self, text: str) -> str:
        return re.sub(r"[ \t\n\r]+", " ", " ".join([sql for sql in self.sqls if text in sql]))

    async def test_noid(self):
        await self.init_for("tortoise.tests.testmodels")
        sql = self.get_sql('"noid"')
        self.assertIn('"name" VARCHAR(255)', sql)
        self.assertIn('"id" INTEGER PRIMARY KEY AUTOINCREMENT NOT NULL', sql)

    async def test_minrelation(self):
        await self.init_for("tortoise.tests.testmodels")
        sql = self.get_sql('"minrelation"')
        self.assertIn(
            '"tournament_id" INT NOT NULL REFERENCES "tournament" (id) ON DELETE CASCADE', sql
        )
        self.assertNotIn("participants", sql)

        sql = self.get_sql('"minrelation_team"')
        self.assertIn(
            '"minrelation_id" INT NOT NULL REFERENCES "minrelation" (id) ON DELETE CASCADE', sql
        )
        self.assertIn('"team_id" INT NOT NULL REFERENCES "team" (id) ON DELETE CASCADE', sql)

    async def test_safe_generation(self):
        """Assert that the IF NOT EXISTS clause is included when safely generating schema."""
        await self.init_for("tortoise.tests.testmodels", True)
        sql = self.get_sql("")
        self.assertIn("IF NOT EXISTS", sql)

    async def test_unsafe_generation(self):
        """Assert that the IF NOT EXISTS clause is not included when generating schema."""
        await self.init_for("tortoise.tests.testmodels", False)
        sql = self.get_sql("")
        self.assertNotIn("IF NOT EXISTS", sql)

    async def test_cyclic(self):
        with self.assertRaisesRegex(
            ConfigurationError, "Can't create schema due to cyclic fk references"
        ):
            await self.init_for("tortoise.tests.models_cyclic")

    @staticmethod
    def continue_if_safe_indexes(supported: bool):
        db = Tortoise.get_connection("default")
        if db.capabilities.safe_indexes != supported:
            raise test.SkipTest("safe_indexes != {}".format(supported))

    async def test_create_index(self):
        await self.init_for("tortoise.tests.testmodels")
        sql = self.get_sql("CREATE INDEX")
        self.assertIsNotNone(re.search(r"tournament_created_\w+_idx", sql))

    async def test_index_safe(self):
        await self.init_for("tortoise.tests.testmodels", safe=True)
        self.continue_if_safe_indexes(supported=True)
        sql = self.get_sql("CREATE INDEX")
        self.assertIn("IF NOT EXISTS", sql)

    async def test_safe_index_not_created_if_not_supported(self):
        await self.init_for("tortoise.tests.testmodels", safe=True)
        self.continue_if_safe_indexes(supported=False)
        sql = self.get_sql("")
        self.assertNotIn("CREATE INDEX", sql)

    async def test_fk_bad_model_name(self):
        with self.assertRaisesRegex(
            ConfigurationError, 'Foreign key accepts model name in format "app.Model"'
        ):
            await self.init_for("tortoise.tests.models_fk_1")

    async def test_fk_bad_on_delete(self):
        with self.assertRaisesRegex(
            ConfigurationError, "on_delete can only be CASCADE, RESTRICT or SET_NULL"
        ):
            await self.init_for("tortoise.tests.models_fk_2")

    async def test_fk_bad_null(self):
        with self.assertRaisesRegex(
            ConfigurationError, "If on_delete is SET_NULL, then field must have null=True set"
        ):
            await self.init_for("tortoise.tests.models_fk_3")

    async def test_m2m_bad_model_name(self):
        with self.assertRaisesRegex(
            ConfigurationError, 'Foreign key accepts model name in format "app.Model"'
        ):
            await self.init_for("tortoise.tests.models_m2m_1")

    async def test_table_and_row_comment_generation(self):
        await self.init_for("tortoise.tests.testmodels")
        sql = self.get_sql("comments")
        self.assertRegex(sql, r".*\/\* Upvotes done on the comment.*\*\/")
        self.assertRegex(sql, r".*\\n.*")
        self.assertIn("\\/", sql)

    @test.skipIf(sys.version_info < (3, 6), "Dict not sorted in 3.5")
    async def test_schema(self):
        self.maxDiff = None
        await self.init_for("tortoise.tests.models_schema_create")
        sql = get_schema_sql(Tortoise.get_connection("default"), safe=False)
        self.assertEqual(
            sql.strip(),
            """
CREATE TABLE "sometable" (
    "sometable_id" INTEGER PRIMARY KEY AUTOINCREMENT NOT NULL,
    "some_chars_table" VARCHAR(255) NOT NULL,
    "fk_sometable" INT REFERENCES "sometable" (sometable_id) ON DELETE CASCADE
);
CREATE INDEX "sometable_some_ch_115115_idx" ON "sometable" (some_chars_table);
CREATE TABLE "team" (
    "name" VARCHAR(50) NOT NULL  PRIMARY KEY /* The TEAM name (and PK) */,
    "manager_id" VARCHAR(50) REFERENCES "team" (name) ON DELETE CASCADE
) /* The TEAMS! */;
CREATE TABLE "tournament" (
    "tid" INTEGER PRIMARY KEY AUTOINCREMENT NOT NULL,
    "name" TEXT NOT NULL  /* Tournament name */,
    "created" TIMESTAMP NOT NULL  /* Created *\\/'`\\/* datetime */
) /* What Tournaments *\\/'`\\/* we have */;
CREATE INDEX "tournament_name_116110_idx" ON "tournament" (name);
CREATE TABLE "event" (
    "id" INTEGER PRIMARY KEY AUTOINCREMENT NOT NULL /* Event ID */,
    "name" TEXT NOT NULL UNIQUE,
    "modified" TIMESTAMP NOT NULL,
    "prize" VARCHAR(40),
    "token" VARCHAR(100) NOT NULL UNIQUE /* Unique token */,
    "tournament_id" INT NOT NULL REFERENCES "tournament" (tid) ON DELETE CASCADE /* FK to tournament */
) /* This table contains a list of all the events */;
CREATE TABLE "sometable_self" (
    "backward_sts" INT NOT NULL REFERENCES "sometable" (sometable_id) ON DELETE CASCADE,
    "sts_forward" INT NOT NULL REFERENCES "sometable" (sometable_id) ON DELETE CASCADE
);
CREATE TABLE "team_team" (
    "team_rel_id" VARCHAR(50) NOT NULL REFERENCES "team" (name) ON DELETE CASCADE,
    "team_id" VARCHAR(50) NOT NULL REFERENCES "team" (name) ON DELETE CASCADE
);
CREATE TABLE "teamevents" (
    "event_id" INT NOT NULL REFERENCES "event" (id) ON DELETE CASCADE,
    "team_id" VARCHAR(50) NOT NULL REFERENCES "team" (name) ON DELETE CASCADE
) /* How participants relate */;
""".strip(),  # noqa
        )

    @test.skipIf(sys.version_info < (3, 6), "Dict not sorted in 3.5")
    async def test_schema_safe(self):
        self.maxDiff = None
        await self.init_for("tortoise.tests.models_schema_create")
        sql = get_schema_sql(Tortoise.get_connection("default"), safe=True)
        self.assertEqual(
            sql.strip(),
            """
CREATE TABLE IF NOT EXISTS "sometable" (
    "sometable_id" INTEGER PRIMARY KEY AUTOINCREMENT NOT NULL,
    "some_chars_table" VARCHAR(255) NOT NULL,
    "fk_sometable" INT REFERENCES "sometable" (sometable_id) ON DELETE CASCADE
);
CREATE INDEX IF NOT EXISTS "sometable_some_ch_115115_idx" ON "sometable" (some_chars_table);
CREATE TABLE IF NOT EXISTS "team" (
    "name" VARCHAR(50) NOT NULL  PRIMARY KEY /* The TEAM name (and PK) */,
    "manager_id" VARCHAR(50) REFERENCES "team" (name) ON DELETE CASCADE
) /* The TEAMS! */;
CREATE TABLE IF NOT EXISTS "tournament" (
    "tid" INTEGER PRIMARY KEY AUTOINCREMENT NOT NULL,
    "name" TEXT NOT NULL  /* Tournament name */,
    "created" TIMESTAMP NOT NULL  /* Created *\\/'`\\/* datetime */
) /* What Tournaments *\\/'`\\/* we have */;
CREATE INDEX IF NOT EXISTS "tournament_name_116110_idx" ON "tournament" (name);
CREATE TABLE IF NOT EXISTS "event" (
    "id" INTEGER PRIMARY KEY AUTOINCREMENT NOT NULL /* Event ID */,
    "name" TEXT NOT NULL UNIQUE,
    "modified" TIMESTAMP NOT NULL,
    "prize" VARCHAR(40),
    "token" VARCHAR(100) NOT NULL UNIQUE /* Unique token */,
    "tournament_id" INT NOT NULL REFERENCES "tournament" (tid) ON DELETE CASCADE /* FK to tournament */
) /* This table contains a list of all the events */;
CREATE TABLE IF NOT EXISTS "sometable_self" (
    "backward_sts" INT NOT NULL REFERENCES "sometable" (sometable_id) ON DELETE CASCADE,
    "sts_forward" INT NOT NULL REFERENCES "sometable" (sometable_id) ON DELETE CASCADE
);
CREATE TABLE IF NOT EXISTS "team_team" (
    "team_rel_id" VARCHAR(50) NOT NULL REFERENCES "team" (name) ON DELETE CASCADE,
    "team_id" VARCHAR(50) NOT NULL REFERENCES "team" (name) ON DELETE CASCADE
);
CREATE TABLE IF NOT EXISTS "teamevents" (
    "event_id" INT NOT NULL REFERENCES "event" (id) ON DELETE CASCADE,
    "team_id" VARCHAR(50) NOT NULL REFERENCES "team" (name) ON DELETE CASCADE
) /* How participants relate */;
""".strip(),  # noqa
        )


class TestGenerateSchemaMySQL(TestGenerateSchema):
    async def init_for(self, module: str, safe=False) -> None:
        try:
            with patch("aiomysql.connect", new=CoroutineMock()):
                await Tortoise.init(
                    {
                        "connections": {
                            "default": {
                                "engine": "tortoise.backends.mysql",
                                "credentials": {
                                    "database": "test",
                                    "host": "127.0.0.1",
                                    "password": "foomip",
                                    "port": 3306,
                                    "user": "root",
                                    "connect_timeout": 1.5,
                                    "charset": "utf8mb4",
                                },
                            }
                        },
                        "apps": {"models": {"models": [module], "default_connection": "default"}},
                    }
                )
                self.sqls = get_schema_sql(Tortoise._connections["default"], safe).split("; ")
        except ImportError:
            raise test.SkipTest("aiomysql not installed")

    async def test_noid(self):
        await self.init_for("tortoise.tests.testmodels")
        sql = self.get_sql("`noid`")
        self.assertIn("`name` VARCHAR(255)", sql)
        self.assertIn("`id` INT UNSIGNED NOT NULL PRIMARY KEY AUTO_INCREMENT", sql)

    async def test_minrelation(self):
        await self.init_for("tortoise.tests.testmodels")
        sql = self.get_sql("`minrelation`")
        self.assertIn(
            "`tournament_id` INT NOT NULL REFERENCES `tournament` (`id`) ON DELETE CASCADE", sql
        )
        self.assertNotIn("participants", sql)

        sql = self.get_sql("`minrelation_team`")
        self.assertIn(
            "`minrelation_id` INT NOT NULL REFERENCES `minrelation` (`id`) ON DELETE CASCADE", sql
        )
        self.assertIn("`team_id` INT NOT NULL REFERENCES `team` (`id`) ON DELETE CASCADE", sql)

    async def test_table_and_row_comment_generation(self):
        await self.init_for("tortoise.tests.testmodels")
        sql = self.get_sql("comments")
        self.assertIn("COMMENT='Test Table comment'", sql)
        self.assertIn("COMMENT 'This column acts as it\\'s own comment'", sql)
        self.assertRegex(sql, r".*\\n.*")
        self.assertRegex(sql, r".*it\\'s.*")

    @test.skipIf(sys.version_info < (3, 6), "Dict not sorted in 3.5")
    async def test_schema(self):
        self.maxDiff = None
        await self.init_for("tortoise.tests.models_schema_create")
        sql = get_schema_sql(Tortoise.get_connection("default"), safe=False)
        self.assertEqual(
            sql.strip(),
            """
CREATE TABLE `sometable` (
    `sometable_id` INT UNSIGNED NOT NULL PRIMARY KEY AUTO_INCREMENT,
    `some_chars_table` VARCHAR(255) NOT NULL,
    `fk_sometable` INT REFERENCES `sometable` (`sometable_id`) ON DELETE CASCADE
) CHARACTER SET utf8mb4;
CREATE INDEX `sometable_some_ch_115115_idx` ON `sometable` (some_chars_table);
CREATE TABLE `team` (
    `name` VARCHAR(50) NOT NULL  COMMENT 'The TEAM name (and PK)',
<<<<<<< HEAD
    `manager_id` VARCHAR(50) REFERENCES `team` (`name`) ON DELETE CASCADE
) COMMENT='The TEAMS!';
=======
    `manager_id` VARCHAR(50)   COMMENT 'The TEAM name (and PK)' REFERENCES `team` (`name`) ON DELETE CASCADE
) CHARACTER SET utf8mb4 COMMENT='The TEAMS!';
>>>>>>> d1211837
CREATE TABLE `tournament` (
    `tid` INT UNSIGNED NOT NULL PRIMARY KEY AUTO_INCREMENT,
    `name` TEXT NOT NULL  COMMENT 'Tournament name',
    `created` DATETIME(6) NOT NULL  COMMENT 'Created */\\'`/* datetime'
) CHARACTER SET utf8mb4 COMMENT='What Tournaments */\\'`/* we have';
CREATE INDEX `tournament_name_116110_idx` ON `tournament` (name);
CREATE TABLE `event` (
    `id` INT UNSIGNED NOT NULL PRIMARY KEY AUTO_INCREMENT COMMENT 'Event ID',
    `name` TEXT NOT NULL UNIQUE,
    `modified` DATETIME(6) NOT NULL,
    `prize` DECIMAL(10,2),
    `token` VARCHAR(100) NOT NULL UNIQUE COMMENT 'Unique token',
<<<<<<< HEAD
    `tournament_id` INT NOT NULL COMMENT 'FK to tournament' REFERENCES `tournament` (`tid`) ON DELETE CASCADE
) COMMENT='This table contains a list of all the events';
=======
    `tournament_id` INT NOT NULL REFERENCES `tournament` (`tid`) ON DELETE CASCADE COMMENT 'FK to tournament'
) CHARACTER SET utf8mb4 COMMENT='This table contains a list of all the events';
>>>>>>> d1211837
CREATE TABLE `sometable_self` (
    `backward_sts` INT NOT NULL REFERENCES `sometable` (`sometable_id`) ON DELETE CASCADE,
    `sts_forward` INT NOT NULL REFERENCES `sometable` (`sometable_id`) ON DELETE CASCADE
) CHARACTER SET utf8mb4;
CREATE TABLE `team_team` (
    `team_rel_id` VARCHAR(50) NOT NULL REFERENCES `team` (`name`) ON DELETE CASCADE,
    `team_id` VARCHAR(50) NOT NULL REFERENCES `team` (`name`) ON DELETE CASCADE
) CHARACTER SET utf8mb4;
CREATE TABLE `teamevents` (
    `event_id` INT NOT NULL REFERENCES `event` (`id`) ON DELETE CASCADE,
    `team_id` VARCHAR(50) NOT NULL REFERENCES `team` (`name`) ON DELETE CASCADE
) CHARACTER SET utf8mb4 COMMENT='How participants relate';
""".strip(),  # noqa
        )

    @test.skipIf(sys.version_info < (3, 6), "Dict not sorted in 3.5")
    async def test_schema_safe(self):
        self.maxDiff = None
        await self.init_for("tortoise.tests.models_schema_create")
        with warnings.catch_warnings(record=True) as w:
            with self.assertLogs("tortoise", level="WARNING") as cm:
                sql = get_schema_sql(Tortoise.get_connection("default"), safe=True)

        self.assertEqual(
            cm.output,
            [
                "WARNING:tortoise:CREATE INDEX `sometable_some_ch_115115_idx` ON `sometable`"
                " (some_chars_table);",
                "WARNING:tortoise:CREATE INDEX `tournament_name_116110_idx` ON `tournament`"
                " (name);",
            ],
        )

        self.assertEqual(len(w), 1)
        self.assertEqual(w[0].category, UserWarning)
        self.assertEqual(
            str(w[0].message),
            "Skipping creation of field indexes: safe index creation is not supported yet for"
            " mysql. Please find the SQL queries to create the indexes in the logs.",
        )

        self.assertEqual(
            sql.strip(),
            """
CREATE TABLE IF NOT EXISTS `sometable` (
    `sometable_id` INT UNSIGNED NOT NULL PRIMARY KEY AUTO_INCREMENT,
    `some_chars_table` VARCHAR(255) NOT NULL,
    `fk_sometable` INT REFERENCES `sometable` (`sometable_id`) ON DELETE CASCADE
) CHARACTER SET utf8mb4;
CREATE TABLE IF NOT EXISTS `team` (
    `name` VARCHAR(50) NOT NULL  COMMENT 'The TEAM name (and PK)',
<<<<<<< HEAD
    `manager_id` VARCHAR(50) REFERENCES `team` (`name`) ON DELETE CASCADE
) COMMENT='The TEAMS!';
=======
    `manager_id` VARCHAR(50)   COMMENT 'The TEAM name (and PK)' REFERENCES `team` (`name`) ON DELETE CASCADE
) CHARACTER SET utf8mb4 COMMENT='The TEAMS!';
>>>>>>> d1211837
CREATE TABLE IF NOT EXISTS `tournament` (
    `tid` INT UNSIGNED NOT NULL PRIMARY KEY AUTO_INCREMENT,
    `name` TEXT NOT NULL  COMMENT 'Tournament name',
    `created` DATETIME(6) NOT NULL  COMMENT 'Created */\\'`/* datetime'
) CHARACTER SET utf8mb4 COMMENT='What Tournaments */\\'`/* we have';
CREATE TABLE IF NOT EXISTS `event` (
    `id` INT UNSIGNED NOT NULL PRIMARY KEY AUTO_INCREMENT COMMENT 'Event ID',
    `name` TEXT NOT NULL UNIQUE,
    `modified` DATETIME(6) NOT NULL,
    `prize` DECIMAL(10,2),
    `token` VARCHAR(100) NOT NULL UNIQUE COMMENT 'Unique token',
<<<<<<< HEAD
    `tournament_id` INT NOT NULL COMMENT 'FK to tournament' REFERENCES `tournament` (`tid`) ON DELETE CASCADE
) COMMENT='This table contains a list of all the events';
=======
    `tournament_id` INT NOT NULL REFERENCES `tournament` (`tid`) ON DELETE CASCADE COMMENT 'FK to tournament'
) CHARACTER SET utf8mb4 COMMENT='This table contains a list of all the events';
>>>>>>> d1211837
CREATE TABLE IF NOT EXISTS `sometable_self` (
    `backward_sts` INT NOT NULL REFERENCES `sometable` (`sometable_id`) ON DELETE CASCADE,
    `sts_forward` INT NOT NULL REFERENCES `sometable` (`sometable_id`) ON DELETE CASCADE
) CHARACTER SET utf8mb4;
CREATE TABLE IF NOT EXISTS `team_team` (
    `team_rel_id` VARCHAR(50) NOT NULL REFERENCES `team` (`name`) ON DELETE CASCADE,
    `team_id` VARCHAR(50) NOT NULL REFERENCES `team` (`name`) ON DELETE CASCADE
) CHARACTER SET utf8mb4;
CREATE TABLE IF NOT EXISTS `teamevents` (
    `event_id` INT NOT NULL REFERENCES `event` (`id`) ON DELETE CASCADE,
    `team_id` VARCHAR(50) NOT NULL REFERENCES `team` (`name`) ON DELETE CASCADE
) CHARACTER SET utf8mb4 COMMENT='How participants relate';
""".strip(),  # noqa
        )


class TestGenerateSchemaPostgresSQL(TestGenerateSchema):
    async def init_for(self, module: str, safe=False) -> None:
        try:
            with patch("asyncpg.connect", new=CoroutineMock()):
                await Tortoise.init(
                    {
                        "connections": {
                            "default": {
                                "engine": "tortoise.backends.asyncpg",
                                "credentials": {
                                    "database": "test",
                                    "host": "127.0.0.1",
                                    "password": "foomip",
                                    "port": 3306,
                                    "user": "root",
                                },
                            }
                        },
                        "apps": {"models": {"models": [module], "default_connection": "default"}},
                    }
                )
                self.sqls = get_schema_sql(Tortoise._connections["default"], safe).split("; ")
        except ImportError:
            raise test.SkipTest("asyncpg not installed")

    async def test_noid(self):
        await self.init_for("tortoise.tests.testmodels")
        sql = self.get_sql('"noid"')
        self.assertIn('"name" VARCHAR(255)', sql)
        self.assertIn('"id" SERIAL NOT NULL PRIMARY KEY', sql)

    async def test_table_and_row_comment_generation(self):
        await self.init_for("tortoise.tests.testmodels")
        sql = self.get_sql("comments")
        self.assertIn("COMMENT ON TABLE comments IS 'Test Table comment'", sql)
        self.assertIn(
            "COMMENT ON COLUMN comments.escaped_comment_field IS "
            "'This column acts as it''s own comment'",
            sql,
        )
        self.assertIn("COMMENT ON COLUMN comments.multiline_comment IS 'Some \\n comment'", sql)

    @test.skipIf(sys.version_info < (3, 6), "Dict not sorted in 3.5")
    async def test_schema(self):
        self.maxDiff = None
        await self.init_for("tortoise.tests.models_schema_create")
        sql = get_schema_sql(Tortoise.get_connection("default"), safe=False)
        self.assertEqual(
            sql.strip(),
            """
CREATE TABLE "sometable" (
    "sometable_id" SERIAL NOT NULL PRIMARY KEY,
    "some_chars_table" VARCHAR(255) NOT NULL,
    "fk_sometable" INT REFERENCES "sometable" (sometable_id) ON DELETE CASCADE
);
CREATE INDEX "sometable_some_ch_115115_idx" ON "sometable" (some_chars_table);
CREATE TABLE "team" (
    "name" VARCHAR(50) NOT NULL  PRIMARY KEY,
    "manager_id" VARCHAR(50) REFERENCES "team" (name) ON DELETE CASCADE
);
COMMENT ON COLUMN team.name IS 'The TEAM name (and PK)';
COMMENT ON TABLE team IS 'The TEAMS!';
CREATE TABLE "tournament" (
    "tid" SERIAL NOT NULL PRIMARY KEY,
    "name" TEXT NOT NULL,
    "created" TIMESTAMP NOT NULL
);
CREATE INDEX "tournament_name_116110_idx" ON "tournament" (name);
COMMENT ON COLUMN tournament.name IS 'Tournament name';
COMMENT ON COLUMN tournament.created IS 'Created */''`/* datetime';
COMMENT ON TABLE tournament IS 'What Tournaments */''`/* we have';
CREATE TABLE "event" (
    "id" SERIAL NOT NULL PRIMARY KEY,
    "name" TEXT NOT NULL UNIQUE,
    "modified" TIMESTAMP NOT NULL,
    "prize" DECIMAL(10,2),
    "token" VARCHAR(100) NOT NULL UNIQUE,
    "tournament_id" INT NOT NULL REFERENCES "tournament" (tid) ON DELETE CASCADE
);
COMMENT ON COLUMN event.id IS 'Event ID';
COMMENT ON COLUMN event.token IS 'Unique token';
COMMENT ON COLUMN event.tournament_id IS 'FK to tournament';
COMMENT ON TABLE event IS 'This table contains a list of all the events';
CREATE TABLE "sometable_self" (
    "backward_sts" INT NOT NULL REFERENCES "sometable" (sometable_id) ON DELETE CASCADE,
    "sts_forward" INT NOT NULL REFERENCES "sometable" (sometable_id) ON DELETE CASCADE
);
CREATE TABLE "team_team" (
    "team_rel_id" VARCHAR(50) NOT NULL REFERENCES "team" (name) ON DELETE CASCADE,
    "team_id" VARCHAR(50) NOT NULL REFERENCES "team" (name) ON DELETE CASCADE
);
CREATE TABLE "teamevents" (
    "event_id" INT NOT NULL REFERENCES "event" (id) ON DELETE CASCADE,
    "team_id" VARCHAR(50) NOT NULL REFERENCES "team" (name) ON DELETE CASCADE
);
COMMENT ON TABLE teamevents IS 'How participants relate';
""".strip(),
        )

    @test.skipIf(sys.version_info < (3, 6), "Dict not sorted in 3.5")
    async def test_schema_safe(self):
        self.maxDiff = None
        await self.init_for("tortoise.tests.models_schema_create")
        sql = get_schema_sql(Tortoise.get_connection("default"), safe=True)
        self.assertEqual(
            sql.strip(),
            """
CREATE TABLE IF NOT EXISTS "sometable" (
    "sometable_id" SERIAL NOT NULL PRIMARY KEY,
    "some_chars_table" VARCHAR(255) NOT NULL,
    "fk_sometable" INT REFERENCES "sometable" (sometable_id) ON DELETE CASCADE
);
CREATE INDEX IF NOT EXISTS "sometable_some_ch_115115_idx" ON "sometable" (some_chars_table);
CREATE TABLE IF NOT EXISTS "team" (
    "name" VARCHAR(50) NOT NULL  PRIMARY KEY,
    "manager_id" VARCHAR(50) REFERENCES "team" (name) ON DELETE CASCADE
);
COMMENT ON COLUMN team.name IS 'The TEAM name (and PK)';
COMMENT ON TABLE team IS 'The TEAMS!';
CREATE TABLE IF NOT EXISTS "tournament" (
    "tid" SERIAL NOT NULL PRIMARY KEY,
    "name" TEXT NOT NULL,
    "created" TIMESTAMP NOT NULL
);
CREATE INDEX IF NOT EXISTS "tournament_name_116110_idx" ON "tournament" (name);
COMMENT ON COLUMN tournament.name IS 'Tournament name';
COMMENT ON COLUMN tournament.created IS 'Created */''`/* datetime';
COMMENT ON TABLE tournament IS 'What Tournaments */''`/* we have';
CREATE TABLE IF NOT EXISTS "event" (
    "id" SERIAL NOT NULL PRIMARY KEY,
    "name" TEXT NOT NULL UNIQUE,
    "modified" TIMESTAMP NOT NULL,
    "prize" DECIMAL(10,2),
    "token" VARCHAR(100) NOT NULL UNIQUE,
    "tournament_id" INT NOT NULL REFERENCES "tournament" (tid) ON DELETE CASCADE
);
COMMENT ON COLUMN event.id IS 'Event ID';
COMMENT ON COLUMN event.token IS 'Unique token';
COMMENT ON COLUMN event.tournament_id IS 'FK to tournament';
COMMENT ON TABLE event IS 'This table contains a list of all the events';
CREATE TABLE IF NOT EXISTS "sometable_self" (
    "backward_sts" INT NOT NULL REFERENCES "sometable" (sometable_id) ON DELETE CASCADE,
    "sts_forward" INT NOT NULL REFERENCES "sometable" (sometable_id) ON DELETE CASCADE
);
CREATE TABLE IF NOT EXISTS "team_team" (
    "team_rel_id" VARCHAR(50) NOT NULL REFERENCES "team" (name) ON DELETE CASCADE,
    "team_id" VARCHAR(50) NOT NULL REFERENCES "team" (name) ON DELETE CASCADE
);
CREATE TABLE IF NOT EXISTS "teamevents" (
    "event_id" INT NOT NULL REFERENCES "event" (id) ON DELETE CASCADE,
    "team_id" VARCHAR(50) NOT NULL REFERENCES "team" (name) ON DELETE CASCADE
);
COMMENT ON TABLE teamevents IS 'How participants relate';
""".strip(),
        )<|MERGE_RESOLUTION|>--- conflicted
+++ resolved
@@ -308,13 +308,8 @@
 CREATE INDEX `sometable_some_ch_115115_idx` ON `sometable` (some_chars_table);
 CREATE TABLE `team` (
     `name` VARCHAR(50) NOT NULL  COMMENT 'The TEAM name (and PK)',
-<<<<<<< HEAD
     `manager_id` VARCHAR(50) REFERENCES `team` (`name`) ON DELETE CASCADE
-) COMMENT='The TEAMS!';
-=======
-    `manager_id` VARCHAR(50)   COMMENT 'The TEAM name (and PK)' REFERENCES `team` (`name`) ON DELETE CASCADE
 ) CHARACTER SET utf8mb4 COMMENT='The TEAMS!';
->>>>>>> d1211837
 CREATE TABLE `tournament` (
     `tid` INT UNSIGNED NOT NULL PRIMARY KEY AUTO_INCREMENT,
     `name` TEXT NOT NULL  COMMENT 'Tournament name',
@@ -327,13 +322,8 @@
     `modified` DATETIME(6) NOT NULL,
     `prize` DECIMAL(10,2),
     `token` VARCHAR(100) NOT NULL UNIQUE COMMENT 'Unique token',
-<<<<<<< HEAD
     `tournament_id` INT NOT NULL COMMENT 'FK to tournament' REFERENCES `tournament` (`tid`) ON DELETE CASCADE
-) COMMENT='This table contains a list of all the events';
-=======
-    `tournament_id` INT NOT NULL REFERENCES `tournament` (`tid`) ON DELETE CASCADE COMMENT 'FK to tournament'
 ) CHARACTER SET utf8mb4 COMMENT='This table contains a list of all the events';
->>>>>>> d1211837
 CREATE TABLE `sometable_self` (
     `backward_sts` INT NOT NULL REFERENCES `sometable` (`sometable_id`) ON DELETE CASCADE,
     `sts_forward` INT NOT NULL REFERENCES `sometable` (`sometable_id`) ON DELETE CASCADE
@@ -385,13 +375,8 @@
 ) CHARACTER SET utf8mb4;
 CREATE TABLE IF NOT EXISTS `team` (
     `name` VARCHAR(50) NOT NULL  COMMENT 'The TEAM name (and PK)',
-<<<<<<< HEAD
     `manager_id` VARCHAR(50) REFERENCES `team` (`name`) ON DELETE CASCADE
-) COMMENT='The TEAMS!';
-=======
-    `manager_id` VARCHAR(50)   COMMENT 'The TEAM name (and PK)' REFERENCES `team` (`name`) ON DELETE CASCADE
 ) CHARACTER SET utf8mb4 COMMENT='The TEAMS!';
->>>>>>> d1211837
 CREATE TABLE IF NOT EXISTS `tournament` (
     `tid` INT UNSIGNED NOT NULL PRIMARY KEY AUTO_INCREMENT,
     `name` TEXT NOT NULL  COMMENT 'Tournament name',
@@ -403,13 +388,8 @@
     `modified` DATETIME(6) NOT NULL,
     `prize` DECIMAL(10,2),
     `token` VARCHAR(100) NOT NULL UNIQUE COMMENT 'Unique token',
-<<<<<<< HEAD
     `tournament_id` INT NOT NULL COMMENT 'FK to tournament' REFERENCES `tournament` (`tid`) ON DELETE CASCADE
-) COMMENT='This table contains a list of all the events';
-=======
-    `tournament_id` INT NOT NULL REFERENCES `tournament` (`tid`) ON DELETE CASCADE COMMENT 'FK to tournament'
 ) CHARACTER SET utf8mb4 COMMENT='This table contains a list of all the events';
->>>>>>> d1211837
 CREATE TABLE IF NOT EXISTS `sometable_self` (
     `backward_sts` INT NOT NULL REFERENCES `sometable` (`sometable_id`) ON DELETE CASCADE,
     `sts_forward` INT NOT NULL REFERENCES `sometable` (`sometable_id`) ON DELETE CASCADE
